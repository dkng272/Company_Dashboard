--- conflicted
+++ resolved
@@ -1,303 +1,300 @@
-#%%
-import streamlit as st
-import plotly
-import pandas as pd
-import plotly.graph_objects as go
-from plotly.subplots import make_subplots
-from pathlib import Path
-from utils.utils import get_data_path
-from datetime import datetime
-
-#%% Data preparation
-@st.cache_data
-def load_data():
-    df = pd.read_csv(get_data_path("FA_processed.csv"))
-    val = pd.read_csv(get_data_path("Val_processed.csv"))
-    mcap = pd.read_csv(get_data_path("MktCap_processed.csv"))
-    bank = pd.read_csv(get_data_path("BankSupp_processed.csv"))
-    return df, val, mcap, bank
-
-df, val, mcap, bank = load_data()
-
-IS = ['Net_Revenue','Gross_Profit', 'EBIT', 'EBITDA',  'NPATMI']
-MARGIN = ['Gross_Margin', 'EBIT_Margin', 'EBITDA_Margin','NPAT_Margin']
-BS = [
-    'Total_Asset', 'Cash', 'Cash_Equivalent', 'Inventory', 'Account_Receivable',
-    'Tangible_Fixed_Asset', 'Total_Liabilities', 'ST_Debt', 'LT_Debt',
-    'TOTAL_Equity','Invested_Capital'
-]
-CF = ['Operating_CF', 'Dep_Expense', 'Inv_CF', 'Capex', 'Fin_CF', 'FCF']
-
-IS_ORDER = [
-    "Net_Revenue", "Net_Revenue_Gr", "Gross_Profit", "Gross_Profit_Gr", "Gross_Margin",
-    "EBIT", "EBIT_Gr", "EBIT_Margin", "EBITDA", "EBITDA_Gr", "EBITDA_Margin",
-    "NPATMI", "NPATMI_Gr", "NPAT_Margin"
-]
-
-#%% Financial data table
-def process_section(df_ticker, section, section_name, margin_section=False):
-    df_section = df_ticker[df_ticker['KEYCODE'].isin(section)]
-    section_table = df_section.pivot(index='KEYCODE', columns='DATE', values='VALUE')
-    section_table = section_table.reindex(section)
-    if margin_section:
-        section_table = section_table.map(lambda x: f"{x*100:.1f}%")
-    else:
-        section_table = section_table.map(lambda x: f"{x/1e9:,.1f}")
-    section_table.insert(0, 'SECTION', section_name)
-    return section_table
-
-def process_growth(df_ticker, section, section_name, IS_growth):
-    df_growth = df_ticker[df_ticker['KEYCODE'].isin(section)]
-    growth_table = df_growth.pivot(index='KEYCODE', columns='DATE', values='YoY')
-    growth_table = growth_table.reindex(section)
-    growth_table = growth_table.rename(index=IS_growth)
-    growth_table = growth_table.map(lambda x: f"{x*100:.1f}%")
-    growth_table.insert(0, 'SECTION', section_name)
-    return growth_table
-
-def create_fs_table_main(df, ticker: str) -> pd.DataFrame:
-    df_temp = df.copy()
-    df_ticker = df_temp[df_temp['TICKER'] == ticker]
-    IS_growth = {i: f"{i}_Gr" for i in IS}
-    IS_table = process_section(df_ticker, IS, 'IS')
-    GR_table = process_growth(df_ticker, IS, 'IS_GROWTH', IS_growth)
-    MARGIN_table = process_section(df_ticker, MARGIN, 'MARGIN', margin_section=True)
-    fs_table = pd.concat([IS_table, GR_table, MARGIN_table])
-    fs_table = fs_table.drop(columns='SECTION')
-    fs_table = fs_table.reindex(index=IS_ORDER)
-    return fs_table
-
-#%% Plotting key FA data
-def create_subplot_figure(df_ticker, plot_cols, ma, subplot_titles, yaxis_suffix, title, rows, colors):
-    fig = make_subplots(rows=rows, cols=2, subplot_titles=subplot_titles)
-    for idx, col in enumerate(plot_cols):
-        row = idx // 2 + 1
-        col_pos = idx % 2 + 1
-        color = colors[idx % len(colors)]
-        fig.add_trace(
-            go.Bar(x=df_ticker.index, y=df_ticker[col], name=col, marker_color=color),
-            row=row, col=col_pos
-        )
-        fig.add_trace(
-            go.Scatter(x=df_ticker.index, y=ma[col], mode='lines', name=f'{col} MA(4)', line=dict(color='red')),
-            row=row, col=col_pos
-        )
-    fig.update_layout(
-        title_text=title,
-        showlegend=False,
-        height=400 * rows,
-        width=1200,
-        template="plotly_white"
-    )
-    fig.update_yaxes(ticksuffix=yaxis_suffix)
-    return fig
-
-def create_FA_plots(df, ticker: str):
-    df_temp = df.copy()
-    df_ticker = df_temp[(df_temp.TICKER == ticker) & (df_temp.KEYCODE.isin(IS))]
-    df_ticker = df_ticker.pivot(index='DATE', columns='KEYCODE', values='VALUE') / 1e9
-    plot_cols = [col for col in ['Net_Revenue', 'Gross_Profit', 'EBIT', 'NPATMI'] if col in df_ticker.columns]
-    if not plot_cols:
-        return go.Figure()
-    ma = df_ticker[plot_cols].rolling(window=4, min_periods=1).mean()
-    subplot_titles = [col.replace('_', ' ') for col in plot_cols]
-    rows = (len(plot_cols) + 1) // 2
-    colors = ['royalblue', 'darkorange', 'green', 'gray']
-    return create_subplot_figure(df_ticker, plot_cols, ma, subplot_titles, "bn", "Income Statement Overview - " + ticker, rows, colors)
-
-def create_gr_plots(df, ticker: str):
-    df_temp = df.copy()
-    df_ticker = df_temp[(df_temp.TICKER == ticker) & (df_temp.KEYCODE.isin(IS))]
-    df_ticker = df_ticker.pivot(index='DATE', columns='KEYCODE', values='YoY') * 100
-    plot_cols = [col for col in ['Net_Revenue', 'Gross_Profit', 'EBIT', 'NPATMI'] if col in df_ticker.columns]
-    if not plot_cols:
-        return go.Figure()
-    ma = df_ticker[plot_cols].rolling(window=4, min_periods=1).mean()
-    subplot_titles = [col.replace('_', ' ') for col in plot_cols]
-    rows = (len(plot_cols) + 1) // 2
-    colors = ['royalblue', 'darkorange', 'green', 'gray']
-    return create_subplot_figure(df_ticker, plot_cols, ma, subplot_titles, "%", "Income Statement Overview - " + ticker, rows, colors)
-
-def create_margin_plots(df, ticker: str):
-    df_temp = df.copy()
-    df_ticker = df_temp[(df_temp.TICKER == ticker) & (df_temp.KEYCODE.isin(MARGIN))]
-    df_ticker = df_ticker.pivot(index='DATE', columns='KEYCODE', values='VALUE') * 100
-    plot_cols = [col for col in ['Gross_Margin', 'EBIT_Margin', 'EBITDA_Margin', 'NPAT_Margin'] if col in df_ticker.columns]
-    if not plot_cols:
-        return go.Figure()
-    ma = df_ticker[plot_cols].rolling(window=4, min_periods=1).mean()
-    subplot_titles = [col.replace('_', ' ') for col in plot_cols]
-    rows = (len(plot_cols) + 1) // 2
-    colors = ['royalblue', 'darkorange', 'green', 'gray']
-    return create_subplot_figure(df_ticker, plot_cols, ma, subplot_titles, "%", "Margins Overview - " + ticker, rows, colors)
-
-def create_bank_plots(df, ticker: str):
-    df_temp = df.copy()
-    df_ticker = df_temp[df_temp.TICKER == ticker]
-    plot_cols = [col for col in ['PPOP', 'Provision for credit losses', 'COF from loan' , 'Loan yield', 'NIM', 'NPL (3-5)'] if col in df_ticker.columns]
-    for col in ['NIM','Loan yield', 'NPL (3-5)','COF from loan']:
-        if col in df_ticker.columns:
-            df_ticker[col] = df_ticker[col] * 100
-    if not plot_cols:
-        return go.Figure()
-    ma = df_ticker[plot_cols].rolling(window=4, min_periods=1).mean()
-    subplot_titles = [col.replace('_', ' ') for col in plot_cols]
-    rows = (len(plot_cols) + 1) // 2
-    colors = ['royalblue', 'darkorange', 'green', 'gray']
-    return create_subplot_figure(df_ticker.set_index('DATE'), plot_cols, ma, subplot_titles, "", "Bank Supplement Overview - " + ticker, rows, colors)
-
-# Plot P/E and P/B with dotted line for average and +1 and -1 standard deviation
-def create_pe_pb_plot(df, ticker):
-    df_temp = df.copy()
-    df_ticker = df_temp[df_temp['TICKER'] == ticker]
-    pe_data = df_ticker.pivot(index='TRADE_DATE', columns='TICKER', values='P/E')
-    pe_data = pe_data.ffill()  # Forward fill to handle missing values
-    pb_data = df_ticker.pivot(index='TRADE_DATE', columns='TICKER', values='P/B')
-    pb_data = pb_data.ffill()  # Forward fill to handle missing values
-    ps_data = df_ticker.pivot(index='TRADE_DATE', columns='TICKER', values='P/S')
-    ps_data = ps_data.ffill()  # Forward fill to handle missing values
-
-    # Calculate mean and standard deviation
-    pe_mean = pe_data[ticker].mean()
-    pe_std = pe_data[ticker].std()
-    pb_mean = pb_data[ticker].mean()
-    pb_std = pb_data[ticker].std()
-    ps_mean = ps_data[ticker].mean()
-    ps_std = ps_data[ticker].std()
-
-    fig = make_subplots(rows=3, cols=1, shared_xaxes=True, vertical_spacing=0.05,
-                        subplot_titles=(f"{ticker} P/E Ratio", f"{ticker} P/B Ratio", f"{ticker} P/S Ratio"))
-
-    #fig P/E
-    fig.add_trace(go.Scatter(x=pe_data.index, y=pe_data[ticker], mode='lines', name='P/E', line=dict(color='green')),
-                  row=1, col=1)
-    fig.add_hline(y=pe_mean, line_dash="dash", line_color="red", row=1, col=1, line_width=1)
-    fig.add_hline(y=pe_mean + pe_std, line_dash="dash", line_color="grey", row=1, col=1, line_width=1)
-    fig.add_hline(y=pe_mean - pe_std, line_dash="dash", line_color="grey", row=1, col=1, line_width=1)
-    fig.add_hline(y=pe_mean + 2* pe_std, line_dash="dash", line_color="blue", row=1, col=1, line_width=1)
-    fig.add_hline(y=pe_mean - 2* pe_std, line_dash="dash", line_color="blue", row=1, col=1, line_width=1)
-    
-    # fig P/B
-    fig.add_trace(go.Scatter(x=pb_data.index, y=pb_data[ticker], mode='lines', name='P/B', line=dict(color='green')),
-                  row=2, col=1)
-    fig.add_hline(y=pb_mean, line_dash="dash", line_color="red", row=2, col=1, line_width=1)
-    fig.add_hline(y=pb_mean + pb_std, line_dash="dash", line_color="grey", row=2, col=1, line_width=1)
-    fig.add_hline(y=pb_mean - pb_std, line_dash="dash", line_color="grey", row=2, col=1, line_width=1)
-    fig.add_hline(y=pb_mean + 2 * pb_std, line_dash="dash", line_color="blue", row=2, col=1, line_width=1)
-    fig.add_hline(y=pb_mean - 2 * pb_std, line_dash="dash", line_color="blue", row=2, col=1, line_width=1)
-
-    # fig P/S
-    fig.add_trace(go.Scatter(x=ps_data.index, y=ps_data[ticker], mode='lines', name='P/S', line=dict(color='green')),
-                  row=3, col=1) 
-    fig.add_hline(y=ps_mean, line_dash="dash", line_color="red", row=3, col=1, line_width=1)
-    fig.add_hline(y=ps_mean + ps_std, line_dash="dash", line_color="grey", row=3, col=1, line_width=1)
-    fig.add_hline(y=ps_mean - ps_std, line_dash="dash", line_color="grey", row=3, col=1, line_width=1)
-    fig.add_hline(y=ps_mean + 2 * ps_std, line_dash="dash", line_color="blue", row=3, col=1, line_width=1)
-    fig.add_hline(y=ps_mean - 2 * ps_std, line_dash="dash", line_color="blue", row=3, col=1, line_width=1)
-
-    fig.update_layout(height=1200)
-    return fig
-
-#%% Extract key data for displays
-def extract_key_data(df1, df2, ticker):
-    val = df1.copy()
-    mcap = df2.copy()
-    key_data = {}
-    for col in ['P/E', 'P/B', 'EV/EBITDA']:
-        vals = val[(val['TICKER'] == ticker)].sort_values('TRADE_DATE', ascending=False)[col]
-        vals = pd.to_numeric(vals, errors='coerce')
-        latest_val = vals[~vals.isna()].iloc[0] if not vals[~vals.isna()].empty else None
-        key_data[col] = latest_val
-    mcap_vals = mcap[mcap['TICKER'] == ticker]['CUR_MKT_CAP']
-    key_data['M_CAP'] = mcap_vals.iloc[0] if not mcap_vals.empty else None
-    return key_data
-
-#%% Streamlit App Design
-st.set_page_config(layout = 'wide', page_title="Company Dashboard")
-
-# Title
-st.title("Company Dashboard")
-latest_date = pd.to_datetime(val['TRADE_DATE'].max())
-formatted_date = latest_date.strftime('%b-%d-%Y') if not pd.isnull(latest_date) else "N/A"
-
-# Side bar for ticker selection and start year selection
-st.sidebar.header('Ticker Selection')
-selected_ticker = st.sidebar.selectbox("Select Ticker", df['TICKER'].unique())
-years = sorted(df['YEAR'].unique()) # Add a year selector
-start_year = st.sidebar.selectbox("Select Start Year", years, index=2) #defaulted to 2020
-
-# Boxes to display most recent P/E, P/B, EV/EBITDA, and market cap level
-key_data = extract_key_data(val,mcap, selected_ticker)
-st.subheader("Ticker: " + selected_ticker)
-st.write(f"Data last updated: {formatted_date} (except for price chart - daily updated)")
-
-col1, col2, col3, col4 = st.columns(4)
-with col1:
-    st.metric("Market Cap", f"{key_data['M_CAP']:,.0f}" if key_data['M_CAP'] is not None else "N/A")
-with col2:
-    st.metric("P/E Ratio", f"{key_data['P/E']:,.2f}" if key_data['P/E'] is not None else "N/A")
-with col3:
-    st.metric("P/B Ratio", f"{key_data['P/B']:,.2f}" if key_data['P/B'] is not None else "N/A")
-with col4:
-    st.metric("EV/EBITDA", f"{key_data['EV/EBITDA']:,.2f}" if key_data['EV/EBITDA'] is not None else "N/A")
-<<<<<<< HEAD
-# with col5:
-#     # Format the latest TRADE_DATE as 'Mon-Day-Year'
-#     latest_date = pd.to_datetime(val['TRADE_DATE'].max())
-#     formatted_date = latest_date.strftime('%b-%d-%Y') if not pd.isnull(latest_date) else "N/A"
-#     st.metric("Last Data", formatted_date, border=True)
-=======
->>>>>>> a98de6fe
-
-# Filter dataframe based on selected start year
-df = df[df['YEAR'] >= start_year]
-bank = bank[bank['YEARREPORT'] >= start_year]
-
-# Add plots below the tables
-fig_FA = create_FA_plots(df, selected_ticker)
-fig_GR = create_gr_plots(df, selected_ticker)
-fig_MARGIN = create_margin_plots(df, selected_ticker)
-fig_BANK_SUPPLEMENT = create_bank_plots(bank, selected_ticker)
-
-# Plot OHLCV data
-from SSI_API import load_ticker_price
-ytd = datetime(datetime.today().year, 1, 1)
-
-with st.expander("Price Chart", expanded=True):
-    start_date_price = st.date_input("Start Date (Default: YTD)", value=ytd, key ="start_date_price")
-    fig_PRICE = load_ticker_price(selected_ticker, start_date=start_date_price.strftime('%Y-%m-%d'))
-    st.plotly_chart(fig_PRICE)
-
-# Tab for 3 financial graphs
-with st.expander("Financial Graphs", expanded=True):
-    tab1, tab2, tab3, tab4 = st.tabs(["IS", "Supplement(Bank)", "Growth", "Margin"])
-    with tab1:
-        st.plotly_chart(fig_FA)
-    with tab2:
-        st.plotly_chart(fig_BANK_SUPPLEMENT)
-    with tab3:
-        st.plotly_chart(fig_GR)
-    with tab4:
-        st.plotly_chart(fig_MARGIN)
-
-# Valuation Plots
-fig_val = create_pe_pb_plot(val, selected_ticker)
-with st.expander("Valuation Charts", expanded=False):
-    st.plotly_chart(fig_val, key="pe_chart")
-
-# Financial Tables:
-fs_table_result = create_fs_table_main(df, selected_ticker)
-bs_table_result = process_section(df[df['TICKER'] == selected_ticker], BS, 'BS')
-cf_table_result = process_section(df[df['TICKER'] == selected_ticker], CF, 'CF')
-
-with st.expander("Financial Tables", expanded=False):
-    tab1, tab2, tab3 = st.tabs(["Financial Summary", "Balance Sheet", "Cash Flow"])
-    with tab1:
-        st.subheader("Financial Summary Table (IS, Growth, Margin)")
-        st.dataframe(fs_table_result)
-    with tab2:
-        st.subheader("Balance Sheet Table")
-        st.dataframe(bs_table_result)
-    with tab3:
-        st.subheader("Cash Flow Table")
-        st.dataframe(cf_table_result)
+#%%
+import streamlit as st
+import plotly
+import pandas as pd
+import plotly.graph_objects as go
+from plotly.subplots import make_subplots
+from pathlib import Path
+from utils.utils import get_data_path
+from datetime import datetime
+
+#%% Data preparation
+@st.cache_data
+def load_data():
+    df = pd.read_csv(get_data_path("FA_processed.csv"))
+    val = pd.read_csv(get_data_path("Val_processed.csv"))
+    mcap = pd.read_csv(get_data_path("MktCap_processed.csv"))
+    bank = pd.read_csv(get_data_path("BankSupp_processed.csv"))
+    return df, val, mcap, bank
+
+df, val, mcap, bank = load_data()
+
+IS = ['Net_Revenue','Gross_Profit', 'EBIT', 'EBITDA',  'NPATMI']
+MARGIN = ['Gross_Margin', 'EBIT_Margin', 'EBITDA_Margin','NPAT_Margin']
+BS = [
+    'Total_Asset', 'Cash', 'Cash_Equivalent', 'Inventory', 'Account_Receivable',
+    'Tangible_Fixed_Asset', 'Total_Liabilities', 'ST_Debt', 'LT_Debt',
+    'TOTAL_Equity','Invested_Capital'
+]
+CF = ['Operating_CF', 'Dep_Expense', 'Inv_CF', 'Capex', 'Fin_CF', 'FCF']
+
+IS_ORDER = [
+    "Net_Revenue", "Net_Revenue_Gr", "Gross_Profit", "Gross_Profit_Gr", "Gross_Margin",
+    "EBIT", "EBIT_Gr", "EBIT_Margin", "EBITDA", "EBITDA_Gr", "EBITDA_Margin",
+    "NPATMI", "NPATMI_Gr", "NPAT_Margin"
+]
+
+#%% Financial data table
+def process_section(df_ticker, section, section_name, margin_section=False):
+    df_section = df_ticker[df_ticker['KEYCODE'].isin(section)]
+    section_table = df_section.pivot(index='KEYCODE', columns='DATE', values='VALUE')
+    section_table = section_table.reindex(section)
+    if margin_section:
+        section_table = section_table.map(lambda x: f"{x*100:.1f}%")
+    else:
+        section_table = section_table.map(lambda x: f"{x/1e9:,.1f}")
+    section_table.insert(0, 'SECTION', section_name)
+    return section_table
+
+def process_growth(df_ticker, section, section_name, IS_growth):
+    df_growth = df_ticker[df_ticker['KEYCODE'].isin(section)]
+    growth_table = df_growth.pivot(index='KEYCODE', columns='DATE', values='YoY')
+    growth_table = growth_table.reindex(section)
+    growth_table = growth_table.rename(index=IS_growth)
+    growth_table = growth_table.map(lambda x: f"{x*100:.1f}%")
+    growth_table.insert(0, 'SECTION', section_name)
+    return growth_table
+
+def create_fs_table_main(df, ticker: str) -> pd.DataFrame:
+    df_temp = df.copy()
+    df_ticker = df_temp[df_temp['TICKER'] == ticker]
+    IS_growth = {i: f"{i}_Gr" for i in IS}
+    IS_table = process_section(df_ticker, IS, 'IS')
+    GR_table = process_growth(df_ticker, IS, 'IS_GROWTH', IS_growth)
+    MARGIN_table = process_section(df_ticker, MARGIN, 'MARGIN', margin_section=True)
+    fs_table = pd.concat([IS_table, GR_table, MARGIN_table])
+    fs_table = fs_table.drop(columns='SECTION')
+    fs_table = fs_table.reindex(index=IS_ORDER)
+    return fs_table
+
+#%% Plotting key FA data
+def create_subplot_figure(df_ticker, plot_cols, ma, subplot_titles, yaxis_suffix, title, rows, colors):
+    fig = make_subplots(rows=rows, cols=2, subplot_titles=subplot_titles)
+    for idx, col in enumerate(plot_cols):
+        row = idx // 2 + 1
+        col_pos = idx % 2 + 1
+        color = colors[idx % len(colors)]
+        fig.add_trace(
+            go.Bar(x=df_ticker.index, y=df_ticker[col], name=col, marker_color=color),
+            row=row, col=col_pos
+        )
+        fig.add_trace(
+            go.Scatter(x=df_ticker.index, y=ma[col], mode='lines', name=f'{col} MA(4)', line=dict(color='red')),
+            row=row, col=col_pos
+        )
+    fig.update_layout(
+        title_text=title,
+        showlegend=False,
+        height=400 * rows,
+        width=1200,
+        template="plotly_white"
+    )
+    fig.update_yaxes(ticksuffix=yaxis_suffix)
+    return fig
+
+def create_FA_plots(df, ticker: str):
+    df_temp = df.copy()
+    df_ticker = df_temp[(df_temp.TICKER == ticker) & (df_temp.KEYCODE.isin(IS))]
+    df_ticker = df_ticker.pivot(index='DATE', columns='KEYCODE', values='VALUE') / 1e9
+    plot_cols = [col for col in ['Net_Revenue', 'Gross_Profit', 'EBIT', 'NPATMI'] if col in df_ticker.columns]
+    if not plot_cols:
+        return go.Figure()
+    ma = df_ticker[plot_cols].rolling(window=4, min_periods=1).mean()
+    subplot_titles = [col.replace('_', ' ') for col in plot_cols]
+    rows = (len(plot_cols) + 1) // 2
+    colors = ['royalblue', 'darkorange', 'green', 'gray']
+    return create_subplot_figure(df_ticker, plot_cols, ma, subplot_titles, "bn", "Income Statement Overview - " + ticker, rows, colors)
+
+def create_gr_plots(df, ticker: str):
+    df_temp = df.copy()
+    df_ticker = df_temp[(df_temp.TICKER == ticker) & (df_temp.KEYCODE.isin(IS))]
+    df_ticker = df_ticker.pivot(index='DATE', columns='KEYCODE', values='YoY') * 100
+    plot_cols = [col for col in ['Net_Revenue', 'Gross_Profit', 'EBIT', 'NPATMI'] if col in df_ticker.columns]
+    if not plot_cols:
+        return go.Figure()
+    ma = df_ticker[plot_cols].rolling(window=4, min_periods=1).mean()
+    subplot_titles = [col.replace('_', ' ') for col in plot_cols]
+    rows = (len(plot_cols) + 1) // 2
+    colors = ['royalblue', 'darkorange', 'green', 'gray']
+    return create_subplot_figure(df_ticker, plot_cols, ma, subplot_titles, "%", "Income Statement Overview - " + ticker, rows, colors)
+
+def create_margin_plots(df, ticker: str):
+    df_temp = df.copy()
+    df_ticker = df_temp[(df_temp.TICKER == ticker) & (df_temp.KEYCODE.isin(MARGIN))]
+    df_ticker = df_ticker.pivot(index='DATE', columns='KEYCODE', values='VALUE') * 100
+    plot_cols = [col for col in ['Gross_Margin', 'EBIT_Margin', 'EBITDA_Margin', 'NPAT_Margin'] if col in df_ticker.columns]
+    if not plot_cols:
+        return go.Figure()
+    ma = df_ticker[plot_cols].rolling(window=4, min_periods=1).mean()
+    subplot_titles = [col.replace('_', ' ') for col in plot_cols]
+    rows = (len(plot_cols) + 1) // 2
+    colors = ['royalblue', 'darkorange', 'green', 'gray']
+    return create_subplot_figure(df_ticker, plot_cols, ma, subplot_titles, "%", "Margins Overview - " + ticker, rows, colors)
+
+def create_bank_plots(df, ticker: str):
+    df_temp = df.copy()
+    df_ticker = df_temp[df_temp.TICKER == ticker]
+    plot_cols = [col for col in ['PPOP', 'Provision for credit losses', 'COF from loan' , 'Loan yield', 'NIM', 'NPL (3-5)'] if col in df_ticker.columns]
+    for col in ['NIM','Loan yield', 'NPL (3-5)','COF from loan']:
+        if col in df_ticker.columns:
+            df_ticker[col] = df_ticker[col] * 100
+    if not plot_cols:
+        return go.Figure()
+    ma = df_ticker[plot_cols].rolling(window=4, min_periods=1).mean()
+    subplot_titles = [col.replace('_', ' ') for col in plot_cols]
+    rows = (len(plot_cols) + 1) // 2
+    colors = ['royalblue', 'darkorange', 'green', 'gray']
+    return create_subplot_figure(df_ticker.set_index('DATE'), plot_cols, ma, subplot_titles, "", "Bank Supplement Overview - " + ticker, rows, colors)
+
+# Plot P/E and P/B with dotted line for average and +1 and -1 standard deviation
+def create_pe_pb_plot(df, ticker):
+    df_temp = df.copy()
+    df_ticker = df_temp[df_temp['TICKER'] == ticker]
+    pe_data = df_ticker.pivot(index='TRADE_DATE', columns='TICKER', values='P/E')
+    pe_data = pe_data.ffill()  # Forward fill to handle missing values
+    pb_data = df_ticker.pivot(index='TRADE_DATE', columns='TICKER', values='P/B')
+    pb_data = pb_data.ffill()  # Forward fill to handle missing values
+    ps_data = df_ticker.pivot(index='TRADE_DATE', columns='TICKER', values='P/S')
+    ps_data = ps_data.ffill()  # Forward fill to handle missing values
+
+    # Calculate mean and standard deviation
+    pe_mean = pe_data[ticker].mean()
+    pe_std = pe_data[ticker].std()
+    pb_mean = pb_data[ticker].mean()
+    pb_std = pb_data[ticker].std()
+    ps_mean = ps_data[ticker].mean()
+    ps_std = ps_data[ticker].std()
+
+    fig = make_subplots(rows=3, cols=1, shared_xaxes=True, vertical_spacing=0.05,
+                        subplot_titles=(f"{ticker} P/E Ratio", f"{ticker} P/B Ratio", f"{ticker} P/S Ratio"))
+
+    #fig P/E
+    fig.add_trace(go.Scatter(x=pe_data.index, y=pe_data[ticker], mode='lines', name='P/E', line=dict(color='green')),
+                  row=1, col=1)
+    fig.add_hline(y=pe_mean, line_dash="dash", line_color="red", row=1, col=1, line_width=1)
+    fig.add_hline(y=pe_mean + pe_std, line_dash="dash", line_color="grey", row=1, col=1, line_width=1)
+    fig.add_hline(y=pe_mean - pe_std, line_dash="dash", line_color="grey", row=1, col=1, line_width=1)
+    fig.add_hline(y=pe_mean + 2* pe_std, line_dash="dash", line_color="blue", row=1, col=1, line_width=1)
+    fig.add_hline(y=pe_mean - 2* pe_std, line_dash="dash", line_color="blue", row=1, col=1, line_width=1)
+    
+    # fig P/B
+    fig.add_trace(go.Scatter(x=pb_data.index, y=pb_data[ticker], mode='lines', name='P/B', line=dict(color='green')),
+                  row=2, col=1)
+    fig.add_hline(y=pb_mean, line_dash="dash", line_color="red", row=2, col=1, line_width=1)
+    fig.add_hline(y=pb_mean + pb_std, line_dash="dash", line_color="grey", row=2, col=1, line_width=1)
+    fig.add_hline(y=pb_mean - pb_std, line_dash="dash", line_color="grey", row=2, col=1, line_width=1)
+    fig.add_hline(y=pb_mean + 2 * pb_std, line_dash="dash", line_color="blue", row=2, col=1, line_width=1)
+    fig.add_hline(y=pb_mean - 2 * pb_std, line_dash="dash", line_color="blue", row=2, col=1, line_width=1)
+
+    # fig P/S
+    fig.add_trace(go.Scatter(x=ps_data.index, y=ps_data[ticker], mode='lines', name='P/S', line=dict(color='green')),
+                  row=3, col=1) 
+    fig.add_hline(y=ps_mean, line_dash="dash", line_color="red", row=3, col=1, line_width=1)
+    fig.add_hline(y=ps_mean + ps_std, line_dash="dash", line_color="grey", row=3, col=1, line_width=1)
+    fig.add_hline(y=ps_mean - ps_std, line_dash="dash", line_color="grey", row=3, col=1, line_width=1)
+    fig.add_hline(y=ps_mean + 2 * ps_std, line_dash="dash", line_color="blue", row=3, col=1, line_width=1)
+    fig.add_hline(y=ps_mean - 2 * ps_std, line_dash="dash", line_color="blue", row=3, col=1, line_width=1)
+
+    fig.update_layout(height=1200)
+    return fig
+
+#%% Extract key data for displays
+def extract_key_data(df1, df2, ticker):
+    val = df1.copy()
+    mcap = df2.copy()
+    key_data = {}
+    for col in ['P/E', 'P/B', 'EV/EBITDA']:
+        vals = val[(val['TICKER'] == ticker)].sort_values('TRADE_DATE', ascending=False)[col]
+        vals = pd.to_numeric(vals, errors='coerce')
+        latest_val = vals[~vals.isna()].iloc[0] if not vals[~vals.isna()].empty else None
+        key_data[col] = latest_val
+    mcap_vals = mcap[mcap['TICKER'] == ticker]['CUR_MKT_CAP']
+    key_data['M_CAP'] = mcap_vals.iloc[0] if not mcap_vals.empty else None
+    return key_data
+
+#%% Streamlit App Design
+st.set_page_config(layout = 'wide', page_title="Company Dashboard")
+
+# Title
+st.title("Company Dashboard")
+latest_date = pd.to_datetime(val['TRADE_DATE'].max())
+formatted_date = latest_date.strftime('%b-%d-%Y') if not pd.isnull(latest_date) else "N/A"
+
+# Side bar for ticker selection and start year selection
+st.sidebar.header('Ticker Selection')
+selected_ticker = st.sidebar.selectbox("Select Ticker", df['TICKER'].unique())
+years = sorted(df['YEAR'].unique()) # Add a year selector
+start_year = st.sidebar.selectbox("Select Start Year", years, index=2) #defaulted to 2020
+
+# Boxes to display most recent P/E, P/B, EV/EBITDA, and market cap level
+key_data = extract_key_data(val,mcap, selected_ticker)
+st.subheader("Ticker: " + selected_ticker)
+st.write(f"Data last updated: {formatted_date} (except for price chart - daily updated)")
+
+col1, col2, col3, col4 = st.columns(4)
+with col1:
+    st.metric("Market Cap", f"{key_data['M_CAP']:,.0f}" if key_data['M_CAP'] is not None else "N/A")
+with col2:
+    st.metric("P/E Ratio", f"{key_data['P/E']:,.2f}" if key_data['P/E'] is not None else "N/A")
+with col3:
+    st.metric("P/B Ratio", f"{key_data['P/B']:,.2f}" if key_data['P/B'] is not None else "N/A")
+with col4:
+    st.metric("EV/EBITDA", f"{key_data['EV/EBITDA']:,.2f}" if key_data['EV/EBITDA'] is not None else "N/A", border = True)
+# with col5:
+#     # Format the latest TRADE_DATE as 'Mon-Day-Year'
+#     latest_date = pd.to_datetime(val['TRADE_DATE'].max())
+#     formatted_date = latest_date.strftime('%b-%d-%Y') if not pd.isnull(latest_date) else "N/A"
+#     st.metric("Last Data", formatted_date, border=True)
+
+# Filter dataframe based on selected start year
+df = df[df['YEAR'] >= start_year]
+bank = bank[bank['YEARREPORT'] >= start_year]
+
+# Add plots below the tables
+fig_FA = create_FA_plots(df, selected_ticker)
+fig_GR = create_gr_plots(df, selected_ticker)
+fig_MARGIN = create_margin_plots(df, selected_ticker)
+fig_BANK_SUPPLEMENT = create_bank_plots(bank, selected_ticker)
+
+# Plot OHLCV data
+from SSI_API import load_ticker_price
+ytd = datetime(datetime.today().year, 1, 1)
+
+with st.expander("Price Chart", expanded=True):
+    start_date_price = st.date_input("Start Date (Default: YTD)", value=ytd, key ="start_date_price")
+    fig_PRICE = load_ticker_price(selected_ticker, start_date=start_date_price.strftime('%Y-%m-%d'))
+    st.plotly_chart(fig_PRICE)
+
+# Tab for 3 financial graphs
+with st.expander("Financial Graphs", expanded=True):
+    tab1, tab2, tab3, tab4 = st.tabs(["IS", "Supplement(Bank)", "Growth", "Margin"])
+    with tab1:
+        st.plotly_chart(fig_FA)
+    with tab2:
+        st.plotly_chart(fig_BANK_SUPPLEMENT)
+    with tab3:
+        st.plotly_chart(fig_GR)
+    with tab4:
+        st.plotly_chart(fig_MARGIN)
+
+# Valuation Plots
+fig_val = create_pe_pb_plot(val, selected_ticker)
+with st.expander("Valuation Charts", expanded=False):
+    st.plotly_chart(fig_val, key="pe_chart")
+
+# Financial Tables:
+fs_table_result = create_fs_table_main(df, selected_ticker)
+bs_table_result = process_section(df[df['TICKER'] == selected_ticker], BS, 'BS')
+cf_table_result = process_section(df[df['TICKER'] == selected_ticker], CF, 'CF')
+
+with st.expander("Financial Tables", expanded=False):
+    tab1, tab2, tab3 = st.tabs(["Financial Summary", "Balance Sheet", "Cash Flow"])
+    with tab1:
+        st.subheader("Financial Summary Table (IS, Growth, Margin)")
+        st.dataframe(fs_table_result)
+    with tab2:
+        st.subheader("Balance Sheet Table")
+        st.dataframe(bs_table_result)
+    with tab3:
+        st.subheader("Cash Flow Table")
+        st.dataframe(cf_table_result)